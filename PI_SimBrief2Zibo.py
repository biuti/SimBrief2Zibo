"""
SimBrief2Zibo
X-Plane plugin

Copyright (c) 2025, Antonio Golfari
All rights reserved.

This source code is licensed under the BSD-style license found in the
LICENSE file in the root directory of this source tree. 
"""

from __future__ import annotations

import os
import json
import threading
import requests

from pathlib import Path
from urllib import parse
from xml.etree import ElementTree as ET
from datetime import datetime, timedelta
from time import perf_counter

try:
    from XPPython3 import xp
except ImportError:
    print('xp module not found')


# Version
<<<<<<< HEAD
__VERSION__ = 'v1.6-beta.9'
=======
__VERSION__ = 'v1.6'
>>>>>>> 30ca8e6e

# Plugin parameters required from XPPython3
plugin_name = 'SimBrief2Zibo'
plugin_sig = 'xppython3.simbrief2zibo'
plugin_desc = 'Fetches latest OFP Data from SimBrief and creates the file ZIBO B738 requires'

# Dref and Command parameters
plugin_command_origin = 'simbrief2zibo'

# Aircrafts
AIRCRAFTS = [
    ('Zibo', 'B737-800X'),
    ('LevelUp', 'LevelUp')
]

# Other parameters
DEFAULT_SCHEDULE = 15  # positive numbers are seconds, 0 disabled, negative numbers are cycles
DAYS = 2  # how recent a fp file has to be to be considered
DATIS = True # to avoid displaying DATIS widget waiting for a new website for Digital Atis info

# widget parameters
try:
    FONT = xp.Font_Proportional
    FONT_WIDTH, FONT_HEIGHT, _ = xp.getFontDimensions(FONT)
except NameError:
    FONT_WIDTH, FONT_HEIGHT = 10, 10

DETAILS_WIDTH = 240
ATIS_WIDTH = DETAILS_WIDTH * 2


def get_unsecure_url(url: str) -> str:
    parsed = parse.urlparse(url)
    parsed = parsed._replace(scheme=parsed.scheme.replace('https', 'http'))
    return parse.urlunparse(parsed)


def get_from_url(url: str) -> tuple[bool | requests.Response, str | int | None]:
    response = False
    error = None
    try:
        response = requests.get(url, verify=True)
    except requests.exceptions.SSLError as e:
        # change link to unsecure protocol to avoid SSL error in some weird systems
        print(f" *** connection to {url} had to run in unsecure mode: {e.args[0]}")
        try:
            link = get_unsecure_url(url)
            response = requests.get(link, verify=False, timeout=5)
        except Exception as e:
            print(f"*** SimBrief generic error: {e.args[0]}")
            error = e.args[0]
    except requests.exceptions.ConnectionError as e:
        print(f"*** SimBrief connection error: {e.args[0]}")
        error = e.args[0]
    finally:
        if isinstance(response, requests.Response) and response.status_code != 200:
            error = response.status_code
            print(f"*** SimBrief connection refused: {response.status_code} - {response.reason}")
    return response, error


class Async(threading.Thread):
    """Run an asynchronous task on a new thread

    Attributes:
        task (method): Worker method to be called
        die (threading.Event): Set the flag to end the tasks
        result (): return of the task method
    """

    def __init__(self, task, *args, **kwargs):

        self.pid = os.getpid()
        self.task = task
        self.cancel = threading.Event()
        self.kwargs = kwargs
        self.args = args
        self.elapsed = False
        self.result = False
        threading.Thread.__init__(self)

        self.pending = self.is_alive

    def run(self):
        start = perf_counter()
        try:
            self.result = self.task(*self.args, **self.kwargs)
        except Exception as e:
            self.result = e
        finally:
            self.elapsed = perf_counter() - start

    def stop(self):
        if self.is_alive():
            self.cancel.set()
            self.join(3)


class SimBrief(object):

    source = 'xml'
    uplink_filename = 'b738x'

    def __init__(self, pilot_id: str, path: Path, request_id: str | None) -> None:
        self.pilot_id = pilot_id
        self.path = path
        self.request_id = request_id
        self.ofp = None
        self.origin = None  # Departure ICAO
        self.destination = None  # Destination ICAO
        self.fp_link = None  # link to the SimBrief fms file
        self.coroute_filename = None  # fms/fmx filename
        self.error = None
        self.message = None
        self.fp_info = None
        self.result = False

    @property
    def xml_url(self) -> str:
        return f"https://www.simbrief.com/api/xml.fetcher.php?userid={self.pilot_id}"

    @property
    def json_url(self) -> str:
        return f"https://www.simbrief.com/api/xml.fetcher.php?userid={self.pilot_id}&json=1"

    @staticmethod
    def run(pilot_id: str, path: Path, request_id=None) -> dict:
        """
        return
        {'error', 'request_id', 'coroute_filename', 'message', 'fp_info'}
        """

        s = SimBrief(pilot_id, path, request_id)
        url = s.xml_url if s.source == 'xml' else s.json_url
        response = s.query(url)
        if response and not s.error:
            s.process(response)
        result = {
            'error': s.error,
            'request_id': s.request_id,
            'message': s.message,
            'fp_info': s.fp_info
        }
        return result

    def query(self, url: str) -> str | None:
        response, error = get_from_url(url)
        if error:
            if error == 400:
                # probably wrong pilotID
                self.message = "Error: is your pilotID correct?"
            else:
                self.message = "Error trying to connect to SimBrief"
            self.error = error
        elif isinstance(response, requests.Response):
            return response.text

    def download(self, source: str, destination: Path) -> Path | bool:
        response, error = get_from_url(source)
        if error:
            self.message = "Error downloading fms file from SimBrief"
            self.error = error
            return False
        elif isinstance(response, requests.Response):
            try:
                with open(destination, 'wb') as f:
                    f.write(response.content)
            except Exception as e:
                print(f"*** simbrief2zibo error saving FP file: {e.args[0]}")
                self.message = "Error writing FP file"
                self.error = e.args[0]
                return False
        return destination

    def process(self, text: str):
        """ only XML now"""
        data = ET.fromstring(text)

        request_id = data.find('params').find('request_id').text
        if self.request_id == request_id:
            # no new OFP
            self.message = "No new OFP available"
            return
        ofp = shrink_xml(data)
        fp_filename = self.find_or_retrieve_fp(ofp)
        if fp_filename:
            self.request_id = request_id
            self.coroute_filename = fp_filename
            parsed = self.parse_ofp(ofp)
            if self.create_xml_file(ofp, parsed):
                self.message = "All set!"
                # get more info
                callsign = ofp.find('atc').find('callsign').text
                weights = ofp.find('weights')
                u = ofp.find('params').find('units').text
                oew = weights.find('oew').text
                cargo = weights.find('cargo').text
                payload = weights.find('payload').text
                zfw = weights.find('est_zfw').text
                tow = weights.find('est_tow').text
                ldw = weights.find('est_ldw').text
                self.fp_info = {
                    'origin': self.origin.upper().strip(),
                    'destination': self.destination.upper().strip(),
                    'callsign': callsign,
                    'co route': fp_filename,
                    'oew': f"{oew} {u} ({weight_transform(oew, u)})",
                    'pax': f"{weights.find('pax_count_actual').text}",
                    'cargo': f"{cargo} {u} ({weight_transform(cargo, u)})",
                    'payload': f"{payload} {u} ({weight_transform(payload, u)})",
                    'zfw': f"{zfw} {u} ({weight_transform(zfw, u)})",
                    'tow': f"{tow} {u} ({weight_transform(tow, u)})",
                    'ldw': f"{ldw} {u} ({weight_transform(ldw, u)})"
                }

    def parse_ofp(self, ofp: ET.Element) -> dict:
        """
        LIDO: \n400 288/021 -54  400 320/020 -54  400 332/028 -55  350 330/022 -44\n380 272/019 -50  380 310/016 -50  380 333/024 -51  310 343/025 -34\n360 285/017 -46  360 319/017 -46  360 331/023 -46  200 005/009 -10\n340 301/016 -42  340 326/019 -42  340 328/021 -42  150 297/004 +02\n320 313/019 -36  320 328/021 -37  320 332/024 -37  100 258/001 +11
        """
        layout = ofp.find('params').find('ofp_layout').text
        fix = ofp.find('navlog').findall('fix')[-1]
        if fix.find('ident').text == ofp.find('destination').find('icao_code').text:
            dest_isa = int(fix.find('oat_isa_dev').text)
        else:
            # use avg isa dev
            dest_isa = int(ofp.find('general').find('avg_temp_dev').text)
        dest_metar = ofp.find('destination').find('metar').text

        return {
            'dest_isa': dest_isa,
            'dest_metar': dest_metar,
            'winds': extract_descent_winds(ofp, layout=layout)
        }

    def find_or_retrieve_fp(self, ofp: ET.Element) -> str | bool:

        orig = ofp.find('origin')
        dest = ofp.find('destination')
        self.origin = orig.find('icao_code').text
        self.destination = dest.find('icao_code').text
        if not (self.origin and self.destination):
            return False

        # ver. 5.6+ fms file not needed for UPLINK feature anymore
        # user could have downloaded a fms file from Navigraph, which contains SID and STAR.
        # There could be a fmx file from FMC. it's not usable for UPLINK, just for CO ROUTE
        # look for a CO ROUTE file
        file = None
        recent = datetime.now() - timedelta(days=DAYS)
        files = [
            f for f in self.path.iterdir()
            if f.suffix in ('.fms', '.fmx')
            and f.stem.startswith(self.origin)
            and self.destination in f.stem
            and datetime.fromtimestamp(f.stat().st_ctime) > recent
        ]
        if files:
            # user already has a FP for this OFP
            file = max(files, key=lambda x: x.stat().st_ctime)
        else:
            # need to download the fms file from SimBrief
            file = Path(self.path, self.origin + self.destination + '.fms')
            fms_downloads = ofp.find('fms_downloads')
            self.fp_link = fms_downloads.find('directory').text + fms_downloads.find('xpe').find('link').text
            result = self.download(self.fp_link, file)
            if not result:
                return False
            dep, arr = extract_dep_arr(ofp)
            if dep or arr:
                insert_dep_arr(file, dep, arr)

        return file.stem

    def create_xml_file(self, ofp: ET.Element, data: dict, filename: str = uplink_filename) -> bool:
        """we need to recreate the plan_html parts we use as in LIDO format"""

        # const
        summary_tag = '''<div style="line-height:14px;font-size:13px"><pre><!--BKMK///OFP///0--><!--BKMK///Summary and Fuel///1--><b>[ OFP ]\n--------------------------------------------------------------------</b>\nOFP 1\n\n'''
        wind_tag = '''<h2 style="page-break-after: always;"> </h2><!--BKMK///Wind Information///1-->--------------------------------------------------------------------\n WIND INFORMATION \nDESCENT\n'''
        wx_tag = '''<h2 style="page-break-after: always;"> </h2><!--BKMK///Airport WX List///0--><b>[ Airport WX List ]\n--------------------------------------------------------------------</b>\nDestination:\n'''

        dest_isa = f"AVG ISA       {'M' if data['dest_isa'] < 0 else 'P'}{abs(data['dest_isa']):03d}\n\n"
        winds = '\n'.join([' '.join([e for e in el]) for el in data['winds']]) + '\n\n'
        parts = data['dest_metar'].split()[1:]
        parts[0] = parts[0].replace('Z', ' ')
        dest_metar = f"{self.destination}\nSA  {' '.join(parts)}\n"

        plan_html = ofp.find('text').find('plan_html')

        plan_html.text = summary_tag + dest_isa + wind_tag + winds + wx_tag + dest_metar

        filename = filename + '.xml'
        file = Path(self.path, filename)
        tree = ET.ElementTree(ofp)
        try:
            tree.write(file, encoding='utf-8', xml_declaration=True)
            return True
        except Exception as e:
            self.message = f"Error writing {filename}"
            self.error = e
            return False

    def delete_old_xml_files(self):
        for f in self.path.iterdir():
            if f.stem == self.uplink_filename:
                f.unlink()


class Atis(object):

    def __init__(self, icao: str) -> None:
        self.icao = icao
        self.error = None
        self.atis_info = None
        self.result = False

    @property
    def url(self) -> str:
        return f"https://atis.rudicloud.com/a/{self.icao}"

    @staticmethod
    def run(icao: str) -> dict:
        """
        return
        {'error', 'request_id', 'coroute_filename', 'message', 'fp_info'}
        """

        a = Atis(icao)
        response = a.query()
        if response and not a.error:
            a.process(response)
        result = {
            'error': a.error,
            'atis': a.atis_info
        }
        return result

    def query(self) -> str | None:
        response, error = get_from_url(self.url)
        if error:
            if error == 500:
                self.message = "Error: ICAO does not exist"
            else:
                self.message = "Error trying to connect to DATIS server"
            self.error = error
        elif isinstance(response, requests.Response):
            return response.text

    def process(self, data: str) -> None:

        if '<div class="atis-text">' not in data:
            # DATIS not available
            self.atis_info = f"D-ATIS not available for {self.icao}"
            return
        atis = data.split('<div class="atis-text">')[1].split('</div>')[0]\
            .replace('\n\t', ' ').replace('\r\n', ' ').strip()
        self.atis_info = atis


def shrink_xml(data: ET.Element) -> ET.Element:
    tag_list = [
        'fetch', 'aircraft', 'times', 'impacts', 'crew', 'notams', 'weather', 'sigmets', 'tracks', 
        'database_updates', 'files', 'images', 'links', 'prefile', 
        'vatsim_prefile', 'ivao_prefile', 'pilotedge_prefile', 'poscon_prefile', 'map_data'
    ]

    for tag in tag_list:
        results = data.findall(tag)
        if results:
            # print(f"found {tag}")
            for el in results:
                data.remove(el)
    for tag in ('origin', 'destination', 'alternate'):
        el = data.find(tag)
        if el:
            taf = el.find('taf')
            if taf:
                el.remove(taf)
            for notam in el.findall('notam'):
                el.remove(notam)
            for taf in el.findall('taf'):
                el.remove(taf)

    return data


def extract_dep_arr(ofp: ET.Element) -> tuple[list, list]:
    """ Try to extract SID and STAR procedures from xml file
        to mimic Navigraph fms file """
    orig = ofp.find('origin')
    dest = ofp.find('destination')
    dep_icao = orig.find('icao_code').text
    arr_icao = dest.find('icao_code').text
    rte = ofp.find('api_params').find('route').text.split()
    dep = []
    arr = []

    if rte:
        # Departure
        dep_rwy = orig.find('plan_rwy').text
        if dep_rwy:
            # we have a dep. rwy
            dep.append(f"DEPRWY RW{dep_rwy}")
        if rte[0].startswith(dep_icao):
            rte.pop(0)
        if len(rte) > 1:
            if '.' in rte[0]:
                # we should have SID.TRANS
                sid, trans = rte[0].split('.')
                dep.extend([
                    f"SID {sid}",
                    f"SIDTRANS {trans}"
                ])
            elif len([c for c in rte[0] if c.isdigit()]) == 1:
                # we should have SID
                dep.append(f"SID {rte[0]}")
                if not any(s.isdigit() for s in rte[1]):
                    dep.append(f"SIDTRANS {rte[1]}")
        # Arrival
        arr_rwy = dest.find('plan_rwy').text
        if arr_rwy:
            arr.append(f"DESRWY RW{arr_rwy}")
        des = None
        if rte[-1].startswith(arr_icao):
            des = rte.pop(-1)
        if len(rte) > 3 and rte[0] != rte[-1]:
            if '.' in rte[-1]:
                # we should have STAR.TRANS
                star, trans = rte[-1].split('.')
                arr.extend([
                    f"STAR {star}",
                    f"STARTRANS {trans}"
                ])
            elif (len([c for c in rte[-1] if c.isdigit()]) == 1 or rte[-1].endswith(arr_rwy)):
                # we should have STAR
                arr.append(f"STAR {rte[-1]}")
                if not any(s.isdigit() for s in rte[-2]):
                    arr.append(f"STARTRANS {rte[-2]}")
        if des and '/' in des:
            _, app = des.split('/')
            arr.append(f"APP {app}")
    return dep, arr


def insert_dep_arr(file: Path, dep: list, arr: list) -> None:
    if dep or arr:
        # insert Navigraph format details in fms file
        with open(file, mode='r+', encoding='utf-8') as f:
            content = f.readlines()
            if dep:
                idx = content.index(next(l for l in content if l.startswith('ADEP')))
                for line in dep:
                    idx += 1
                    content.insert(idx, line + '\n')
            if arr:
                idx = content.index(next(l for l in content if l.startswith('ADES')))
                for line in arr:
                    idx += 1
                    content.insert(idx, line + '\n')
            f.seek(0)
            f.writelines(content)


def extract_descent_winds(ofp: ET.Element, layout: str) -> list:
    """
    Descent wind have to be extracted from plan_html section, so it's dependant on OFP layout
    """
    source = ofp.find('text').find('plan_html').text

    if any(s in layout for s in ('RYR', 'LIDO', 'THY', 'ACA')):
        text = source.split('DESCENT')[1].split('\n\n')[0]
        lines = text.split('\n')[1:]
        return [tuple(l.split()[-3:]) for l in lines]
    elif layout == 'UAL 2018':
        text = source.split('DESCENT WINDS')[1].split('STARTFWZPAD')[0]
        lines = text.split('</tr><tr>')[1:5]
        winds = []
        for l in lines:
            table = ET.XML(f"<html> + {l} + </html>")
            rows = iter(table)
            winds.append(tuple(row.text.strip().replace('FL', '') or '+15' for row in rows))
    elif layout == 'DAL':
        text = source.split('DESCENT FORECAST WINDS')[1].split('*')[0]
        lines = text.split('\n')[1:-1]
        data = list(zip(*[line.split() for line in lines]))
        idx100 = list(map(lambda x:x[0], data)).index("10000") + 1
        return [(el[0][:-2], f"{el[1][:2]}0/{el[1][-3:]}", '+15') for el in data][:idx100]
    elif layout == 'SWA':
        text = source.split('DESCENT WINDS')[1].split('\n\n')[0]
        lines = text.strip().split('\n')
        data = list(zip(*[line.split() for line in lines]))
        return [
            (
                el[0][:-2],
                f"{el[1][:2]}0{el[1][2:6]}", 
                f"{'+' if 'P' in el[1] else '-'}{el[1][-2:]}"
            )
            for el in data
        ]
    elif layout == 'KLM':
        text = source.split('CRZ ALT')[1].split('DEFRTE')[0]
        lines = lines = text.replace('FL', '').split('\n')[:3]
        return [(*l.split()[-2:], '+15') for l in lines]
    else:
        # AAL, QFA have no descent winds in OFP
        # AFR, DLH, UAE, JZA, JBU, GWI, EZY, ETD, EIN, BER, BAW, AWE have no 738 or are not operative
        return [('', '', '')]*5
    return winds


def str2int(string: str) -> int:
    v = string.strip()
    if len(v) == 0:
        return 0
    sign = 1
    if not v.isdigit():
        if v[1:].isdigit() and v[0] in ('-', '+'):
            if v[0] == '-':
                sign = -1
            v = v[1:]
        else:
            raise ValueError(f"Input string {v} is not a valid integer.")
    return int(v) * sign


def weight_transform(weight: str, unit: str) -> str:
    if unit == 'kgs':
        t = 'lbs'
        m = 2.205
    else:
        t = 'kgs'
        m = 0.4535
    return f"{round(str2int(weight) * m)} {t}"


class EasyCommand:
    """
    Creates a command with an assigned callback with arguments
    """

    def __init__(self, plugin, command, function, args=False, description=''):
        command = f"{plugin_command_origin}/{command}"
        self.command = xp.createCommand(command, description)
        self.commandCH = self.commandCHandler
        xp.registerCommandHandler(self.command, self.commandCH, 1, 0)

        self.function = function
        self.args = args
        self.plugin = plugin

    def commandCHandler(self, inCommand, inPhase, inRefcon):
        if inPhase == 0:
            if self.args:
                if type(self.args).__name__ == 'tuple':
                    self.function(*self.args)
                else:
                    self.function(self.args)
            else:
                self.function()
        return 0

    def destroy(self):
        xp.unregisterCommandHandler(self.command, self.commandCH, 1, 0)


class FloatingWidget(object):

    LINE = FONT_HEIGHT + 4
    WIDTH = 240
    HEIGHT = 320
    HEIGHT_MIN = 100
    MARGIN = 10
    HEADER = 16

    left, top, right, bottom = 0, 0, 0, 0

    def __init__(self, title: str, x: int, y: int, width: int = WIDTH, height: int = HEIGHT) -> None:

        # main window internal margins
        self.left, self.top, self.right, self.bottom = (
            x + self.MARGIN,
            y - self.HEADER,
            x + width - self.MARGIN,
            y - height + self.MARGIN
        )
        self.pilot_info_subwindow = None
        self.info_line = None
        self.content_widget = {
            'subwindow': None,
            'title': None,
            'lines': []
        }

        # main widget
        self.widget = xp.createWidget(
            x, y, x + width, y - height, 
            1, title, 1, 0, xp.WidgetClass_MainWindow
        )
        xp.setWidgetProperty(self.widget, xp.Property_MainWindowHasCloseBoxes, 1)
        xp.setWidgetProperty(self.widget, xp.Property_MainWindowType, xp.MainWindowStyle_Translucent)

        # window popout button
        self.popout_button = xp.createWidget(
            self.right - FONT_WIDTH, self.top, self.right, self.top - FONT_HEIGHT,
            1, "", 0, self.widget, xp.WidgetClass_Button
        )
        xp.setWidgetProperty(self.popout_button, xp.Property_ButtonType, xp.LittleUpArrow)

        # set underlying window
        self.window = xp.getWidgetUnderlyingWindow(self.widget)
        xp.setWindowTitle(self.window, title)

        self.top -= 26

    @property
    def content_width(self) -> int:
        l, _, r, _ = self.get_subwindow_margins()
        return r - l

    @staticmethod
    def cr() -> int:
        return FloatingWidget.LINE + FloatingWidget.MARGIN

    @staticmethod
    def check_widget_descriptor(widget, text: str) -> None:
        if text not in xp.getWidgetDescriptor(widget):
            xp.setWidgetDescriptor(widget, text)
            xp.showWidget(widget)

    @classmethod
    def create_window(cls, title: str, x: int, y: int, width: int = WIDTH, height: int = HEIGHT) -> FloatingWidget:
        return cls(title, x, y, width, height)

    def get_height(self, lines: int | None = None) -> int:
        if not lines:
            return self.top - self.bottom
        else:
            return self.LINE*lines + 2*self.MARGIN

    def get_subwindow_margins(self, lines: int | None = None) -> tuple[int, int, int, int]:
        height = self.get_height(lines)
        return self.left + self.MARGIN, self.top - self.MARGIN, self.right - self.MARGIN, self.top - height + self.MARGIN

    def add_info_line(self) -> None:
        if not self.info_line:
            self.info_line = xp.createWidget(
                self.left, self.top, self.right, self.top - self.LINE,
                1, "", 0, self.widget, xp.WidgetClass_Caption
            )
            xp.setWidgetProperty(self.info_line, xp.Property_CaptionLit, 1)
            self.top -= self.cr()

    def check_info_line(self, message: str) -> None:
        if xp.getWidgetDescriptor(self.info_line) != message:
            xp.setWidgetDescriptor(self.info_line, message)

    def add_button(self, text: str, subwindow: bool = False, align: str = 'left'):
        width = int(xp.measureString(FONT, text)) + FONT_WIDTH*4
        if align == 'left':
            l, r = self.left + subwindow*self.MARGIN, self.left + width + subwindow*self.MARGIN
        else:
            l, r = self.right - width - subwindow*self.MARGIN, self.right - subwindow*self.MARGIN
        return xp.createWidget(
            l, self.top, r, self.top - self.LINE,
            0, text, 0, self.widget, xp.WidgetClass_Button
        )

    def add_subwindow(self, lines: int | None = None):
        height = self.get_height(lines)
        return xp.createWidget(
            self.left, self.top, self.right, self.top - height,
            1, "", 0, self.widget, xp.WidgetClass_SubWindow
        )

    def add_user_info_widget(self) -> None:
        # user info subwindow
        self.pilot_info_subwindow = self.add_subwindow(lines=1)
        l, t, r, b = self.get_subwindow_margins(lines=1)
        # user info widgets
        caption = xp.createWidget(
            l, t, l + 90, b,
            1, 'Simbrief PilotID:', 0, self.widget, xp.WidgetClass_Caption
        )
        self.pilot_id_input = xp.createWidget(
            l + 88, t, l + 145, b,
            1, "", 0, self.widget, xp.WidgetClass_TextField
        )
        xp.setWidgetProperty(self.pilot_id_input, xp.Property_MaxCharacters, 10)
        self.pilot_id_caption = xp.createWidget(
            l + 88, t, l + 145, b,
            1, "", 0, self.widget, xp.WidgetClass_Caption
        )
        self.save_button = xp.createWidget(
            l + 148, t, r, b,
            1, "SAVE", 0, self.widget, xp.WidgetClass_Button
        )
        self.edit_button = xp.createWidget(
            l + 148, t, r, b,
            1, "CHANGE", 0, self.widget, xp.WidgetClass_Button
        )
        self.top = b - self.MARGIN*2

    def add_content_widget(self, title: str = "", lines: int | None = None):
        self.content_widget['subwindow'] = self.add_subwindow(lines=lines)
        l, t, r, b = self.get_subwindow_margins()
        if len(title):
            # add title line
            self.content_widget['title'] = xp.createWidget(
                l, t, r, t - self.LINE,
                1, title, 0, self.widget, xp.WidgetClass_Caption
            )
            t -= self.cr()
        # add content lines
        while t > b:
            self.content_widget['lines'].append(
                xp.createWidget(l, t, r, t - self.LINE,
                                1, '--', 0, self.widget, xp.WidgetClass_Caption)
            )
            t -= self.LINE

    def show_content_widget(self):
        if not xp.isWidgetVisible(self.content_widget['subwindow']):
            xp.showWidget(self.content_widget['subwindow'])
            if self.content_widget['title']:
                xp.showWidget(self.content_widget['title'])
            for el in self.content_widget['lines']:
                xp.showWidget(el)

    def hide_content_widget(self):
        if xp.isWidgetVisible(self.content_widget['subwindow']):
            xp.hideWidget(self.content_widget['subwindow'])
            if self.content_widget['title']:
                xp.hideWidget(self.content_widget['title'])
            for el in self.content_widget['lines']:
                xp.hideWidget(el)

    def check_content_widget(self, lines: list[tuple[str, str] or str]):
        content = self.content_widget['lines']
        for i, el in enumerate(lines):
            if i < len(content):
                text = str(el) if not isinstance(el, tuple) else  f"{el[0].upper()}: {el[1]}"
                if not text in xp.getWidgetDescriptor(content[i]):
                    xp.setWidgetDescriptor(content[i], text)

    def populate_content_widget(self, lines: list[tuple[str, str] or str]):
        content = self.content_widget['lines']
        for i, el in enumerate(lines):
            text = str(el) if not isinstance(el, tuple) else  f"{el[0].upper()}: {el[1]}"
            xp.setWidgetDescriptor(content[i], text)

    def clear_content_widget(self):
        content = self.content_widget['lines']
        for el in content:
            xp.setWidgetDescriptor(el, "--")

    def switch_window_position(self):
        if xp.windowIsPoppedOut(self.window):
            xp.setWindowPositioningMode(self.window, xp.WindowPositionFree)
            xp.setWidgetProperty(self.popout_button, xp.Property_ButtonType, xp.LittleUpArrow)
            xp.setWidgetProperty(self.widget, xp.Property_MainWindowHasCloseBoxes, 1)
        else:
            xp.setWindowPositioningMode(self.window, xp.WindowPopOut)
            xp.setWidgetProperty(self.popout_button, xp.Property_ButtonType, xp.LittleDownArrow)
            xp.setWidgetProperty(self.widget, xp.Property_MainWindowHasCloseBoxes, 0)

    def set_window_visible(self) -> None:
        if not xp.getWindowIsVisible(self.window):
            xp.setWidgetProperty(self.widget, xp.Property_MainWindowHasCloseBoxes, 1)
            xp.setWindowIsVisible(self.window, 1)

    def toggle_window(self) -> None:
        if not xp.getWindowIsVisible(self.window):
            self.set_window_visible()
        else:
            xp.setWindowIsVisible(self.window, 0)

    def setup_widget(self, pilot_id: str | None = None):
        if pilot_id:
            xp.hideWidget(self.pilot_id_input)
            xp.hideWidget(self.save_button)
            xp.setWidgetDescriptor(self.pilot_id_caption, f"{pilot_id}")
            xp.showWidget(self.pilot_id_caption)
            xp.showWidget(self.edit_button)
        else:
            xp.hideWidget(self.pilot_id_caption)
            xp.hideWidget(self.edit_button)
            xp.showWidget(self.pilot_id_input)
            xp.showWidget(self.save_button)
            xp.setKeyboardFocus(self.pilot_id_input)

    def destroy(self) -> None:
        xp.destroyWidget(self.widget)
        # xp.destroyWindow(self.window)


class PythonInterface(object):

    loop_schedule = DEFAULT_SCHEDULE

    def __init__(self) -> None:
        self.plugin_name = f"{plugin_name} - {__VERSION__}"
        self.plugin_sig = plugin_sig
        self.plugin_desc = plugin_desc

        # folders init
        self.xp_root = Path(xp.getSystemPath())
        self.prefs = Path(xp.getPrefsPath()).parent
        self.plans = Path(self.prefs.parent, 'FMS plans')

        # Dref init
        self.gears_on_ground = xp.findDataRef('sim/flightmodel2/gear/on_ground')
        self.engines_burning_fuel = xp.findDataRef('sim/flightmodel2/engines/engine_is_burning_fuel')

        # app init
        self.config_file = Path(self.prefs, 'simbrief2zibo.prf')
        self.pilot_id = None  # SimBrief UserID, int
        self.async_task = False
        self.async_datis = False
        self.request_id = None  # OFP generated ID
        self.fp_info = {}  # information to display in the settings window
        self.aircraft = False
        self.acf_path = None

        # D-ATIS init
        self.datis_request = False  # D-ATIS request ICAO
        self.datis_content = []

        # status flags
        self.flight_started = False  # tracks simulation phase
        self.fp_checked = False  # tracks app phase

        # load settings
        self.load_settings()

        # widget and windows
        self.details = None
        self.datis = None
        self.details_message = ""  # text displayed in widget info_line
        self.datis_message = ""  # information to display in the D-ATIS window

        # create main menu and widget
        self.main_menu = self.create_main_menu()

        # register commands
        self.detailsWindowCMD = EasyCommand(
            self, 'details_window_toggle', 
            self.detailsWindowToggle,
            description="Toggle SimBrief2Zibo OFP details window."
        )
        if DATIS:
            self.datisWindowCMD = EasyCommand(
                self, 'datis_window_toggle', 
                self.datisWindowToggle,
                description="Toggle SimBrief2Zibo D-ATIS window."
            )
        self.OFPReloadCMD = EasyCommand(
            self, 'reload_simbrief_ofp', 
            self.OFPReload,
            description="Send a OFP request to SimBrief"
        )

    @property
    def aircraft_detected(self) -> bool:
        self.check_aircraft()
        return bool(self.aircraft)

    @property
    def engines_started(self) -> bool:
        values = []
        xp.getDatavi(self.engines_burning_fuel, values, count=2)
        return any(values)

    @property
    def on_ground(self) -> bool:
        values = []
        xp.getDatavi(self.gears_on_ground, values, count=3)
        # should be all(values) but after Zibo loading front gear appears to be in the air
        return any(values)

    @property
    def at_gate(self) -> bool:
        return self.on_ground and not self.engines_started

    def check_aircraft(self) -> None:
        _, acf_path = xp.getNthAircraftModel(0)
        if acf_path != self.acf_path:
            self.acf_path = acf_path
            acf = next((p[0] for p in AIRCRAFTS if p[1] in self.acf_path), None)
            if acf:
                self.aircraft = acf
                if 'not detected' in self.details_message:
                    self.details_message = f"{acf} detected"
            else:
                self.aircraft = False

    def check_datis_request(self):
        if self.async_datis:
            # we already started a SimBrief async instance
            if not self.async_datis.pending():
                # job ended
                self.async_datis.join()
                if isinstance(self.async_datis.result, Exception):
                    # a non managed error occurred
                    self.datis_message = "An unknown error occurred"
                    xp.log(f" *** Unmanaged error in async task {self.async_datis.pid}: {self.async_datis.result}")
                else:
                    # result: {error, atis_info}
                    error, result = self.async_datis.result.values()
                    if error:
                        # a managed error occurred
                        self.datis_message = "Error retrieving D-ATIS"
                        xp.log(f" *** D-ATIS error in async task {self.async_datis.pid}: {error}")
                    elif result:
                        # we have a valid response
                        if "D-ATIS not available" in result:
                            # no D-ATIS available for the station, no need to display D-ATIS panel
                            self.datis_message = result
                        else:
                            self.datis_message = f"{datetime.utcnow().strftime('%H%M')}Z - {self.datis_request} D-ATIS:"
                            self.datis_content = self.format_atis_info(result)
                # reset download
                self.async_datis = False
                self.datis_request = False
            else:
                # no answer yet, waiting ...
                pass
        else:
            # we need to start an async task
            self.datis_content = []
            self.datis.clear_content_widget()
            self.datis_message = "Starting D-ATIS query ..."
            self.async_datis = Async(
                Atis.run,
                self.datis_request,
            )
            self.async_datis.start()

    def create_main_menu(self):
        # create Menu
        menu = xp.createMenu('SimBrief2Zibo', handler=self.main_menu_callback)
        # add Menu Items
        xp.appendMenuItem(menu, 'OFP Details', 1)
        if DATIS:
            # add D-ATIS widget
            xp.appendMenuItem(menu, 'D-ATIS', 2)
        return menu

    def main_menu_callback(self, menuRef, menuItem):
        """Main menu Callback"""
        if menuItem == 1:
            if not self.details:
                self.create_details_window(100, 400)
            else:
                self.details.set_window_visible()
        if menuItem == 2:
            if not self.datis:
                self.create_datis_window(100, 800)
            else:
                self.datis.set_window_visible()

    def create_details_window(self, x: int = 100, y: int = 400) -> None:

        # main window
        self.details = FloatingWidget.create_window(f"SimBrief2Zibo {__VERSION__}", x, y, width=DETAILS_WIDTH)

        # PilotID sub window
        self.details.add_user_info_widget()

        # info message line
        self.details.add_info_line()

        # reload OFP button
        self.details.reload_button = self.details.add_button('RELOAD', align='right')


        self.details.top -= self.details.cr()
        # OFP info sub window
        self.details.add_content_widget(title='OFP info:')

        self.details.setup_widget(self.pilot_id)

        # Register our widget handler
        self.settingsWidgetHandlerCB = self.detailsWidgetHandler
        xp.addWidgetCallback(self.details.widget, self.settingsWidgetHandlerCB)

    def create_datis_window(self, x: int = 100, y: int = 800) -> None:

        # main window
        self.datis = FloatingWidget.create_window("D-ATIS widget", x, y, width=ATIS_WIDTH)

        # Buttons sub window
        self.datis.add_subwindow(lines=1)
        l, t, r, b = self.datis.get_subwindow_margins(lines=1)
        self.datis.top = t
        self.datis.dep_button = self.datis.add_button("ORIG", subwindow=True)
        self.datis.arr_button = self.datis.add_button("DEST", subwindow=True, align='right')
        self.datis.top = b - self.datis.MARGIN

        # info message line
        self.datis.add_info_line()

        # add content widget
        self.datis.add_content_widget()

        # Register our widget handler
        self.atisWidgetHandlerCB = self.datisWidgetHandler
        xp.addWidgetCallback(self.datis.widget, self.atisWidgetHandlerCB)

    def detailsWidgetHandler(self, inMessage, inWidget, inParam1, inParam2):
        if not self.details:
            return 1

        self.details.check_info_line(self.details_message)

        if self.aircraft_detected and self.fp_checked and self.fp_info:
            self.details.check_content_widget(lines=list(self.fp_info.items())[2:])
            self.details.show_content_widget()
        else:
            self.details.hide_content_widget()

        if self.fp_checked and not self.flight_started:
            xp.showWidget(self.details.reload_button)
        else:
            xp.hideWidget(self.details.reload_button)

        if inMessage == xp.Message_CloseButtonPushed:
            if self.details.window:
                xp.setWindowIsVisible(self.details.window, 0)
                return 1

        if inMessage == xp.Msg_PushButtonPressed:
            if inParam1 == self.details.popout_button:
                self.details.switch_window_position()
            if inParam1 == self.details.save_button:
                self.save_settings()
                return 1
            if inParam1 == self.details.edit_button:
                xp.setWidgetDescriptor(self.details.pilot_id_input, f"{self.pilot_id}")
                self.pilot_id = None
                self.details.setup_widget()
                return 1
            if inParam1 == self.details.reload_button:
                self.fp_checked = False
                self.details_message = 'OFP reload requested'
                return 1
        return 0

    def datisWidgetHandler(self, inMessage, inWidget, inParam1, inParam2):
        if not self.datis:
            return 0

        self.datis.check_info_line(self.datis_message)

        if self.aircraft_detected and self.fp_info:
            self.datis.check_widget_descriptor(self.datis.dep_button, self.fp_info['origin'])
            self.datis.check_widget_descriptor(self.datis.arr_button, self.fp_info['destination'])
            if self.datis_content:
                self.datis.check_content_widget(self.datis_content)
                self.datis.show_content_widget()
            else:
                self.datis.hide_content_widget()

            if self.datis_request:
                # we have an D-ATIS request
                self.check_datis_request()
        else:
            self.datis.hide_content_widget()
            xp.hideWidget(self.datis.dep_button)
            xp.hideWidget(self.datis.arr_button)

        # manage close window button
        if inMessage == xp.Message_CloseButtonPushed:
            if self.datis.window:
                xp.setWindowIsVisible(self.datis.window, 0)
            return 1

        # manage widget buttons
        if inMessage == xp.Msg_PushButtonPressed:
            if inParam1 == self.datis.popout_button:
                self.datis.switch_window_position()
            else:
                icao = self.fp_info['origin' if inParam1 == self.datis.dep_button else 'destination']
                xp.log(f"ATIS request: {icao}")
                self.datis_request = icao
            return 1

        return 0

    def detailsWindowToggle(self):
        if not self.details:
            self.create_details_window(100, 400)
        else:
            self.details.toggle_window()

    def datisWindowToggle(self):
        if not self.datis:
            self.create_datis_window(100, 800)
        else:
            self.datis.toggle_window()

    def OFPReload(self):
        if self.aircraft_detected and self.fp_checked:
            self.details_message = 'OFP reload requested'
            self.fp_checked = False

    def format_atis_info(self, string: str) -> list:
        # create lines from D-ATIS string
        width = self.datis.content_width
        words = string.split(' ')
        result = ['']
        for word in words:
            if xp.measureString(FONT, result[-1] + ' ' + word) < width:
                result[-1] += word if not result[-1] else ' ' + word
            else:
                result.append(word)
        return result

    def loopCallback(self, lastCall, elapsedTime, counter, refCon):
        """Loop Callback"""
        t = datetime.now().strftime('%H:%M:%S')
        start = perf_counter()
        if self.aircraft_detected and self.pilot_id:
            if not self.flight_started:
                if not self.fp_checked and self.at_gate:
                    # check fp
                    if self.async_task:
                        # we already started a SimBrief async instance
                        if not self.async_task.pending():
                            # job ended
                            self.async_task.join()
                            if isinstance(self.async_task.result, Exception):
                                # a non managed error occurred
                                self.details_message = "An unknown error occurred"
                                xp.log(f" *** Unmanaged error in async task {self.async_task.pid}: {self.async_task.result}")
                            else:
                                # result: {error, request_id, message, fp_info}
                                error, request_id, self.details_message, fp_info = self.async_task.result.values()
                                if error:
                                    # a managed error occurred
                                    xp.log(f" *** SimBrief error in async task {self.async_task.pid}: {error}")
                                elif fp_info:
                                    # we have a valid response
                                    self.request_id, self.fp_info = request_id, fp_info
                                    self.fp_checked = True
                                elif self.fp_info:
                                    # reload was requested, no no OFP found, we do not need to keep checking right now
                                    self.fp_checked = True
                            # reset download
                            self.async_task = False
                            self.loop_schedule = DEFAULT_SCHEDULE
                        else:
                            # no answer yet, waiting ...
                            pass
                    else:
                        # we need to start an async task
                        self.details_message = "starting SimBrief query ..."
                        self.async_task = Async(
                            SimBrief.run,
                            self.pilot_id,
                            self.plans,
                            self.request_id
                        )
                        self.async_task.start()
                        self.loop_schedule = 3
                elif not self.flight_started and not self.at_gate:
                    # flight mode, do nothing
                    self.flight_started = True
                    self.details_message = "Have a nice flight!"
                    self.loop_schedule = DEFAULT_SCHEDULE * 10
            elif self.at_gate:
                # look for a new OFP for a turnaround flight
                self.flight_started = False
                self.fp_checked = False
                self.fp_info = {}
                self.details_message = "Looking for a new OFP ..."
                self.loop_schedule = DEFAULT_SCHEDULE
        else:
            # nothing to do
            if not self.aircraft_detected:
                self.details_message = "Aircraft not detected"
            elif not self.pilot_id:
                self.details_message = "SimBrief PilotID required"
            self.loop_schedule = DEFAULT_SCHEDULE * 5

        return self.loop_schedule

    def load_settings(self) -> bool:
        if self.config_file.is_file():
            # read file
            with open(self.config_file, 'r', encoding='utf-8') as f:
                data = f.read()
            # parse file
            settings = json.loads(data)
            self.pilot_id = settings.get('settings').get('pilot_id')
            return True
        else:
            # open settings window
            return False

    def save_settings(self) -> None:
        user_id = xp.getWidgetDescriptor(self.details.pilot_id_input).strip()
        if not user_id.isdigit():
            # user gave something else in input
            self.details_message = "pilotID has to be a number"
            xp.setWidgetDescriptor(self.details.pilot_id_input, "")
        else:
            settings = {'settings': {'pilot_id': int(user_id)}}
            with open(self.config_file, 'w', encoding='utf-8') as f:
                json.dump(settings, f)
            # check file
            self.load_settings()
            self.details_message = 'settings saved'
            self.details.setup_widget(self.pilot_id)

    def XPluginStart(self):
        return self.plugin_name, self.plugin_sig, self.plugin_desc

    def XPluginEnable(self):
        # enable features
        xp.enableFeature("XPLM_USE_NATIVE_WIDGET_WINDOWS", 1)
        # loopCallback
        self.loop = self.loopCallback
        self.loop_id = xp.createFlightLoop(self.loop, phase=1)
        xp.scheduleFlightLoop(self.loop_id, interval=DEFAULT_SCHEDULE)
        return 1

    def XPluginDisable(self):
        pass

    def XPluginStop(self):
        """Called once by X-Plane on quit (or when plugins are exiting as part of reload)"""

        # kill loop
        xp.destroyFlightLoop(self.loop_id)
        # destroy widgets
        if self.details:
            self.details.destroy()
        if self.datis:
            self.datis.destroy()
        # kill commands
        self.OFPReloadCMD.destroy()
        self.detailsWindowCMD.destroy()
        self.datisWindowCMD.destroy()
        # destroy menu
        xp.destroyMenu(self.main_menu)
        xp.log("flightloop, widget, commands, menu destroyed, exiting ...")<|MERGE_RESOLUTION|>--- conflicted
+++ resolved
@@ -29,11 +29,7 @@
 
 
 # Version
-<<<<<<< HEAD
-__VERSION__ = 'v1.6-beta.9'
-=======
 __VERSION__ = 'v1.6'
->>>>>>> 30ca8e6e
 
 # Plugin parameters required from XPPython3
 plugin_name = 'SimBrief2Zibo'
